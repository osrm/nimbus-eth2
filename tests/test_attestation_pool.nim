# beacon_chain
# Copyright (c) 2018-2020 Status Research & Development GmbH
# Licensed and distributed under either of
#   * MIT license (license terms in the root directory or at https://opensource.org/licenses/MIT).
#   * Apache v2 license (license terms in the root directory or at https://www.apache.org/licenses/LICENSE-2.0).
# at your option. This file may not be copied, modified, or distributed except according to those terms.

{.used.}

import
  ../beacon_chain/spec/datatypes,
  ../beacon_chain/ssz

import
  unittest,
  chronicles,
  stew/byteutils,
  ./testutil, ./testblockutil,
<<<<<<< HEAD
  ../beacon_chain/spec/[digest, validator, state_transition, presets],
  ../beacon_chain/[beacon_node_types, attestation_pool, block_pool]
=======
  ../beacon_chain/spec/[digest, validator, state_transition, helpers, beaconstate],
  ../beacon_chain/[beacon_node_types, attestation_pool, block_pool, extras],
  ../beacon_chain/fork_choice/[fork_choice_types, fork_choice]

template wrappedTimedTest(name: string, body: untyped) =
  # `check` macro takes a copy of whatever it's checking, on the stack!
  block: # Symbol namespacing
    proc wrappedTest() =
      timedTest name:
        body
    wrappedTest()
>>>>>>> 61b0b5af

suiteReport "Attestation pool processing" & preset():
  ## For now just test that we can compile and execute block processing with
  ## mock data.

  setup:
    # Genesis state that results in 3 members per committee
    var
      blockPool = newClone(BlockPool.init(defaultRuntimePreset, makeTestDB(SLOTS_PER_EPOCH * 3)))
      pool = newClone(AttestationPool.init(blockPool[]))
      state = newClone(loadTailState(blockPool[]))
    # Slot 0 is a finalized slot - won't be making attestations for it..
    check:
      process_slots(state.data, state.data.data.slot + 1)

  timedTest "Can add and retrieve simple attestation" & preset():
    var cache = get_empty_per_epoch_cache()
    let
      # Create an attestation for slot 1!
      beacon_committee = get_beacon_committee(
        state.data.data, state.data.data.slot, 0.CommitteeIndex, cache)
      attestation = makeAttestation(
        state.data.data, state.blck.root, beacon_committee[0], cache)

    pool[].addAttestation(attestation)

    check:
      process_slots(state.data, MIN_ATTESTATION_INCLUSION_DELAY.Slot + 1)

    let attestations = pool[].getAttestationsForBlock(state.data.data)

    check:
      attestations.len == 1

  timedTest "Attestations may arrive in any order" & preset():
    var cache = get_empty_per_epoch_cache()
    let
      # Create an attestation for slot 1!
      bc0 = get_beacon_committee(
        state.data.data, state.data.data.slot, 0.CommitteeIndex, cache)
      attestation0 = makeAttestation(
        state.data.data, state.blck.root, bc0[0], cache)

    check:
      process_slots(state.data, state.data.data.slot + 1)

    let
      bc1 = get_beacon_committee(state.data.data,
        state.data.data.slot, 0.CommitteeIndex, cache)
      attestation1 = makeAttestation(
        state.data.data, state.blck.root, bc1[0], cache)

    # test reverse order
    pool[].addAttestation(attestation1)
    pool[].addAttestation(attestation0)

    discard process_slots(state.data, MIN_ATTESTATION_INCLUSION_DELAY.Slot + 1)

    let attestations = pool[].getAttestationsForBlock(state.data.data)

    check:
      attestations.len == 1

  timedTest "Attestations should be combined" & preset():
    var cache = get_empty_per_epoch_cache()
    let
      # Create an attestation for slot 1!
      bc0 = get_beacon_committee(
        state.data.data, state.data.data.slot, 0.CommitteeIndex, cache)
      attestation0 = makeAttestation(
        state.data.data, state.blck.root, bc0[0], cache)
      attestation1 = makeAttestation(
        state.data.data, state.blck.root, bc0[1], cache)

    pool[].addAttestation(attestation0)
    pool[].addAttestation(attestation1)

    check:
      process_slots(state.data, MIN_ATTESTATION_INCLUSION_DELAY.Slot + 1)

    let attestations = pool[].getAttestationsForBlock(state.data.data)

    check:
      attestations.len == 1

  timedTest "Attestations may overlap, bigger first" & preset():
    var cache = get_empty_per_epoch_cache()

    var
      # Create an attestation for slot 1!
      bc0 = get_beacon_committee(
        state.data.data, state.data.data.slot, 0.CommitteeIndex, cache)
      attestation0 = makeAttestation(
        state.data.data, state.blck.root, bc0[0], cache)
      attestation1 = makeAttestation(
        state.data.data, state.blck.root, bc0[1], cache)

    attestation0.combine(attestation1, {})

    pool[].addAttestation(attestation0)
    pool[].addAttestation(attestation1)

    check:
      process_slots(state.data, MIN_ATTESTATION_INCLUSION_DELAY.Slot + 1)

    let attestations = pool[].getAttestationsForBlock(state.data.data)

    check:
      attestations.len == 1

  timedTest "Attestations may overlap, smaller first" & preset():
    var cache = get_empty_per_epoch_cache()
    var
      # Create an attestation for slot 1!
      bc0 = get_beacon_committee(state.data.data,
        state.data.data.slot, 0.CommitteeIndex, cache)
      attestation0 = makeAttestation(
        state.data.data, state.blck.root, bc0[0], cache)
      attestation1 = makeAttestation(
        state.data.data, state.blck.root, bc0[1], cache)

    attestation0.combine(attestation1, {})

    pool[].addAttestation(attestation1)
    pool[].addAttestation(attestation0)

    check:
      process_slots(state.data, MIN_ATTESTATION_INCLUSION_DELAY.Slot + 1)

    let attestations = pool[].getAttestationsForBlock(state.data.data)

    check:
      attestations.len == 1

  timedTest "Fork choice returns latest block with no attestations":
    var cache = get_empty_per_epoch_cache()
    let
      b1 = addTestBlock(state.data, blockPool[].tail.root, cache)
      b1Root = hash_tree_root(b1.message)
      b1Add = blockpool[].addRawBlock(b1Root, b1) do (validBlock: BlockRef):
        # Callback Add to fork choice
        pool[].addForkChoice_v2(validBlock)

    let head = pool[].selectHead()

    check:
      head == b1Add[]

    let
      b2 = addTestBlock(state.data, b1Root, cache)
      b2Root = hash_tree_root(b2.message)
      b2Add = blockpool[].addRawBlock(b2Root, b2) do (validBlock: BlockRef):
        # Callback Add to fork choice
        pool[].addForkChoice_v2(validBlock)

    let head2 = pool[].selectHead()

    check:
      head2 == b2Add[]

  timedTest "Fork choice returns block with attestation":
    var cache = get_empty_per_epoch_cache()
    let
      b10 = makeTestBlock(state.data, blockPool[].tail.root, cache)
      b10Root = hash_tree_root(b10.message)
      b10Add = blockpool[].addRawBlock(b10Root, b10) do (validBlock: BlockRef):
        # Callback Add to fork choice
        pool[].addForkChoice_v2(validBlock)

    let head = pool[].selectHead()

    check:
      head == b10Add[]

    let
      b11 = makeTestBlock(state.data, blockPool[].tail.root, cache,
        graffiti = Eth2Digest(data: [1'u8, 0, 0, 0 ,0 ,0 ,0 ,0 ,0, 0, 0, 0, 0, 0, 0, 0, 0, 0, 0, 0, 0, 0, 0, 0, 0, 0, 0, 0, 0, 0, 0, 0])
      )
      b11Root = hash_tree_root(b11.message)
      b11Add = blockpool[].addRawBlock(b11Root, b11) do (validBlock: BlockRef):
        # Callback Add to fork choice
        pool[].addForkChoice_v2(validBlock)

      bc1 = get_beacon_committee(
        state.data.data, state.data.data.slot, 1.CommitteeIndex, cache)
      attestation0 = makeAttestation(state.data.data, b10Root, bc1[0], cache)

    pool[].addAttestation(attestation0)

    let head2 = pool[].selectHead()

    check:
      # Single vote for b10 and no votes for b11
      head2 == b10Add[]

    let
      attestation1 = makeAttestation(state.data.data, b11Root, bc1[1], cache)
      attestation2 = makeAttestation(state.data.data, b11Root, bc1[2], cache)
    pool[].addAttestation(attestation1)

    let head3 = pool[].selectHead()
    # Warning - the tiebreak are incorrect and guaranteed consensus fork, it should be bigger
    let smaller = if b10Root.data < b11Root.data: b10Add else: b11Add

    check:
      # Ties broken lexicographically in spec -> ?
      # all implementations favor the biggest root
      # TODO
      # currently using smaller as we have used for over a year
      head3 == smaller[]

    pool[].addAttestation(attestation2)

    let head4 = pool[].selectHead()

    check:
      # Two votes for b11
      head4 == b11Add[]

  timedTest "Trying to add a block twice tags the second as an error":
    var cache = get_empty_per_epoch_cache()
    let
      b10 = makeTestBlock(state.data, blockPool[].tail.root, cache)
      b10Root = hash_tree_root(b10.message)
      b10Add = blockpool[].addRawBlock(b10Root, b10) do (validBlock: BlockRef):
        # Callback Add to fork choice
        pool[].addForkChoice_v2(validBlock)

    let head = pool[].selectHead()

    check:
      head == b10Add[]

    # -------------------------------------------------------------
    # Add back the old block to ensure we have a duplicate error
    let b10_clone = b10 # Assumes deep copy
    let b10Add_clone = blockpool[].addRawBlock(b10Root, b10_clone) do (validBlock: BlockRef):
        # Callback Add to fork choice
        pool[].addForkChoice_v2(validBlock)
    doAssert: b10Add_clone.error == Duplicate

  wrappedTimedTest "Trying to add a duplicate block from an old pruned epoch is tagged as an error":
    var cache = get_empty_per_epoch_cache()

    blockpool[].addFlags {skipBLSValidation}
    pool.forkChoice_v2.proto_array.prune_threshold = 1

    let
      b10 = makeTestBlock(state.data, blockPool[].tail.root, cache)
      b10Root = hash_tree_root(b10.message)
      b10Add = blockpool[].addRawBlock(b10Root, b10) do (validBlock: BlockRef):
        # Callback Add to fork choice
        pool[].addForkChoice_v2(validBlock)

    let head = pool[].selectHead()

    doAssert: head == b10Add[]

    let block_ok = state_transition(state.data, b10, {}, noRollback)
    doAssert: block_ok

    # -------------------------------------------------------------
    let b10_clone = b10 # Assumes deep copy

    # -------------------------------------------------------------
    # Pass an epoch
    var block_root = b10Root

    var attestations: seq[Attestation]

    for epoch in 0 ..< 5:
      let start_slot = compute_start_slot_at_epoch(Epoch epoch)
      for slot in start_slot ..< start_slot + SLOTS_PER_EPOCH:

        let new_block = makeTestBlock(state.data, block_root, cache, attestations = attestations)
        let block_ok = state_transition(state.data, new_block, {skipBLSValidation}, noRollback)
        doAssert: block_ok

        block_root = hash_tree_root(new_block.message)
        let blockRef = blockpool[].addRawBlock(block_root, new_block) do (validBlock: BlockRef):
          # Callback Add to fork choice
          pool[].addForkChoice_v2(validBlock)

        let head = pool[].selectHead()
        doassert: head == blockRef[]
        blockPool[].updateHead(head)

        attestations.setlen(0)
        for index in 0 ..< get_committee_count_at_slot(state.data.data, slot.Slot):
          let committee = get_beacon_committee(
              state.data.data, state.data.data.slot, index.CommitteeIndex, cache)

          # Create a bitfield filled with the given count per attestation,
          # exactly on the right-most part of the committee field.
          var aggregation_bits = init(CommitteeValidatorsBits, committee.len)
          for v in 0 ..< committee.len * 2 div 3 + 1:
            aggregation_bits[v] = true

          attestations.add Attestation(
            aggregation_bits: aggregation_bits,
            data: makeAttestationData(
              state.data.data, state.data.data.slot,
              index, blockroot
            )
            # signature: ValidatorSig()
          )

      cache = get_empty_per_epoch_cache()

    # -------------------------------------------------------------
    # Prune

    echo "\nPruning all blocks before: ", shortlog(blockPool[].finalizedHead), '\n'
    doAssert: blockPool[].finalizedHead.slot != 0

    pool[].pruneBefore(blockPool[].finalizedHead)
    doAssert: b10Root notin pool.forkChoice_v2

    # Add back the old block to ensure we have a duplicate error
    let b10Add_clone = blockpool[].addRawBlock(b10Root, b10_clone) do (validBlock: BlockRef):
        # Callback Add to fork choice
        pool[].addForkChoice_v2(validBlock)
    doAssert: b10Add_clone.error == Duplicate<|MERGE_RESOLUTION|>--- conflicted
+++ resolved
@@ -16,11 +16,8 @@
   chronicles,
   stew/byteutils,
   ./testutil, ./testblockutil,
-<<<<<<< HEAD
-  ../beacon_chain/spec/[digest, validator, state_transition, presets],
-  ../beacon_chain/[beacon_node_types, attestation_pool, block_pool]
-=======
-  ../beacon_chain/spec/[digest, validator, state_transition, helpers, beaconstate],
+  ../beacon_chain/spec/[digest, validator, state_transition,
+                        helpers, beaconstate, presets],
   ../beacon_chain/[beacon_node_types, attestation_pool, block_pool, extras],
   ../beacon_chain/fork_choice/[fork_choice_types, fork_choice]
 
@@ -31,7 +28,6 @@
       timedTest name:
         body
     wrappedTest()
->>>>>>> 61b0b5af
 
 suiteReport "Attestation pool processing" & preset():
   ## For now just test that we can compile and execute block processing with
@@ -290,7 +286,7 @@
 
     doAssert: head == b10Add[]
 
-    let block_ok = state_transition(state.data, b10, {}, noRollback)
+    let block_ok = state_transition(defaultRuntimePreset, state.data, b10, {}, noRollback)
     doAssert: block_ok
 
     # -------------------------------------------------------------
@@ -307,7 +303,7 @@
       for slot in start_slot ..< start_slot + SLOTS_PER_EPOCH:
 
         let new_block = makeTestBlock(state.data, block_root, cache, attestations = attestations)
-        let block_ok = state_transition(state.data, new_block, {skipBLSValidation}, noRollback)
+        let block_ok = state_transition(defaultRuntimePreset, state.data, new_block, {skipBLSValidation}, noRollback)
         doAssert: block_ok
 
         block_root = hash_tree_root(new_block.message)
